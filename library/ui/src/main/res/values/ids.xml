--- conflicted
+++ resolved
@@ -43,8 +43,9 @@
   <item name="exo_vr" type="id"/>
   <item name="exo_subtitle" type="id"/>
   <item name="exo_fullscreen" type="id"/>
+  <item name="exo_playback_speed" type="id"/>
+  <item name="exo_audio_track" type="id"/>
   <item name="exo_settings" type="id"/>
-<<<<<<< HEAD
   <item name="exo_controls_background" type="id"/>
   <item name="exo_basic_controls" type="id"/>
   <item name="exo_center_controls" type="id"/>
@@ -57,8 +58,4 @@
   <item name="exo_minimal_fullscreen" type="id"/>
   <item name="exo_minimal_controls" type="id"/>
 
-=======
-  <item name="exo_playback_speed" type="id"/>
-  <item name="exo_audio_track" type="id"/>
->>>>>>> 50a11886
 </resources>